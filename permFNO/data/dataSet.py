
import torch
from torch.utils.data import DataLoader, Dataset

import numpy as np
import h5py

from matplotlib import pyplot as plt
from scipy import stats

import random
import math
import csv

from .dataReader import load_dataset, load_dataset_fast, create_mask
from .dataWriter import saveH5PY, saveErrorPlot
from .normalization import entnormalize_new, normalize_new


class DictDataset(Dataset):
    def __init__(self, path, fast=True, rotate=False, masking=True, scaling=True, h5=False):
        self.h5 = h5
        if h5:
            self.h5f = h5py.File(path, 'r')
            self.inputs = self.h5f["input"]
            self.lables = self.h5f["output"]
            self.names = self.h5f["name"]
            if "bounds" in self.h5f:
                self.bounds = self.h5f["bounds"]            #[offset, scale, power, min_power, max_power] [1.001, 1.0000] - 1 * 1000
            else:
                self.bounds = [1., 12., 1., 0., 1.]
            self.masks = None
            if masking:
                self.masks = create_mask(self.inputs["fill"], False)   
        else:
            if fast:
                (self.inputs, self.lables, self.masks, self.names, self.bounds) = load_dataset_fast(path, rotate, masking)
            else:
                (self.inputs, self.lables, self.masks, self.names, self.bounds) = load_dataset(path, None, rotate, scaling, masking)

        self.size = self.inputs["fill"].shape[0]

        # shape input: [batch, 1, x, y, z]
        # shape output: [batch, 1, x, y, z] -> [batch, 1]

        # transformation: self.output[:, 0, 0:12, :, :].mean()

    def __len__(self):
        return self.size

    def __getitem__(self, idx):
        return (self.inputs["fill"][idx], self.lables["p"][idx], self.masks["p"][idx], self.names[idx])
    
    def getBounds(self):
        "[offset, scale, power, min_power, max_power]"
        return self.bounds

    def close(self):
        if self.h5:
            self.h5f.close()
            np.allclose(self.inputs, self.lables)

    def estimate_by_formula(self):
        estimations = np.zeros([self.size])
        targets = np.zeros([self.size])

        for i in range(self.size):
            estimations[i] = estimate_permeability_equation(self.inputs["fill"][i], self.names[i])
            targets[i] = self.lables["p"][i][0:12, :, :].mean()

        print("factor:", targets.mean() / estimations.mean())

        saveErrorPlot(estimations, targets, "estimated_plot.png")

        error = estimations - targets
        error = np.power(error, 2)

        mean_target = targets.mean()
        mean_distance = targets - mean_target
        mean_distance = np.power(mean_distance, 2)

        r2 = 1 - (error.sum() / mean_distance.sum())

        print("R2:", r2)

def split_full_dataset(path, split, random_split=True):
    "split h5py dataset in two parts, separating independent of rotation, but depending on flow direction"

    file = h5py.File(path, 'r')
    rotation = len(file["input"]["fill"].shape) == 5

    if rotation:
        size = int(file["input"]["fill"].shape[0] / 4.)
    else:
        size = file["input"]["fill"].shape[0]
    train_size = int(size * split)
    test_size = size - train_size

    indices = range(0, size)
   
    # train
    if random_split:
        train_indices = random.sample(indices, train_size)
    else:
        train_indices = list(set(indices) - set(range(2, size, 10)))
    if rotation:
        shape = (len(train_indices) * 4, 1, file["input"]["fill"].shape[2], file["input"]["fill"].shape[3], file["input"]["fill"].shape[4])
    else:
        shape = (len(train_indices), 1, file["input"]["fill"].shape[2], file["input"]["fill"].shape[3])
    inputs = {"fill": np.zeros(shape, dtype=np.float32)}
    outputs = {"p": np.zeros(shape, dtype=np.float32)}
    names = []

    counter = 0
    for i in train_indices:
        if rotation:
            num_rot = 4
        else:
            num_rot = 1

        for rot in range(num_rot):
            if rotation:
                position = (i * 4) + rot
            else:
                position = i

            inputs["fill"][counter] = file["input"]["fill"][position][0]
            outputs["p"][counter] = file["output"]["p"][position][0]
            names.append(file["name"][position].decode("ascii"))

            counter += 1
    
    new_name = path.removesuffix('.h5') + "_rocks.h5"

    
    # remove all non rocks sample 2D
    '''offset = 0
    for index in set(train_indices):
        name = file["name"][index].decode("ascii")
        name = name.split('_')
        name_pos = int(name[2])

        print(name_pos)


<<<<<<< HEAD
        if name_pos < 2000:
=======
        if name_pos > 1200 or name_pos <= 1000:
>>>>>>> e5c7c38d
            inputs["fill"] = np.delete(inputs["fill"], index-offset, axis=0)
            outputs["p"] = np.delete(outputs["p"], index-offset, axis=0)
            names.pop(index-offset)
            print("removed")
            offset += 1'''

    # remove the test sets reverse and rotated simulations
    if rotation:
        test_indixes = list( - set(train_indices))
        for index in test_indixes:
            name = file["name"][4 * index].decode("ascii")
            name = name.split('_')
            name_pos = int(name[1])

            print()
            print("looking at ", name)

            counter = 0
            for name_train in names:
                if ("_" + str(name_pos) + "_") in name_train:
                    rm = [counter, counter+1, counter+2, counter+3]
                    inputs["fill"] = np.delete(inputs["fill"], rm, axis=0)
                    outputs["p"] = np.delete(outputs["p"], rm, axis=0)
                    print("removed ", name_train)
                    break
                
                counter += 1

            names.pop(counter)
            names.pop(counter)
            names.pop(counter)
            names.pop(counter)

    print(len(names), inputs["fill"].shape[0])
    saveH5PY(inputs, outputs, names, file["bounds"], new_name)
<<<<<<< HEAD
=======
    return
>>>>>>> e5c7c38d
    # test
    test_indixes = list(set(indices) - set(train_indices))
    if rotation:
        shape = (test_size, 1, file["input"]["fill"].shape[2], file["input"]["fill"].shape[3], file["input"]["fill"].shape[4])
    else:
        shape = (test_size, 1, file["input"]["fill"].shape[2], file["input"]["fill"].shape[3])
    inputs = {"fill": np.zeros(shape, dtype=np.float32)}
    outputs = {"p": np.zeros(shape, dtype=np.float32)}
    names = []

    counter = 0
    for i in test_indixes:
        if rotation:
            position = 4 * i
        else:
            position = i

        inputs["fill"][counter] = file["input"]["fill"][position][0]
        outputs["p"][counter] = file["output"]["p"][position][0]
        names.append(file["name"][position].decode("ascii"))

        counter += 1

    new_name = path.removesuffix('.h5') + "_test.h5"
    #saveH5PY(inputs, outputs, names, file["bounds"], new_name)


def filter_dataset(path, percentile, threashold=None):
     
    file = h5py.File(path, 'r')
    size = file["input"]["fill"].shape[0]

    rotate = (len(file["input"]["fill"].shape) == 5)
    if rotate:
        size = int(size / 4.)


    # entnormalize p
    p = file["output"]["p"]
    _, _, pow, min_val, max_val = file["bounds"]
    p = entnormalize_new(p, pow, min_val, max_val)

    # find maximum preassures of fiels
    p_max = {}
    for i in range(size):
        index = i
        if rotate:
            index = 4 * i
        result = p[index]
        p_max[index] = result.max()

    # filter out lower values
    values = np.array(list(p_max.values()))
    if threashold is None:
        threashold = np.percentile(values, percentile)

    print("threashold: ", threashold)

    p_max_filtered = {k: v for k, v in p_max.items() if v > threashold}
    print("remove: ", len(p_max_filtered), "/", size)

    indices_remove = np.array(list(p_max_filtered.keys()))
    if rotate:
        indices_full = indices_remove.copy()
        indices_full = np.append(indices_full, indices_remove + 1)
        indices_full = np.append(indices_full, indices_remove + 2)
        indices_full = np.append(indices_full, indices_remove + 3)
        indices_remove = np.sort(indices_full)

    p_new = np.delete(p, indices_remove, axis=0)

    print(p_new.max())

    # normalize
    p_new, min_val, max_val = normalize_new(p_new, pow)
    bounds_new = (0, 1, pow, min_val, max_val)
    print(bounds_new)

    # write new h5
    input = file["input"]["fill"]
    input_new = {"fill": np.delete(input, indices_remove, axis=0)}

    output_new = {"p": p_new}

    names = file["name"]
    names_b = np.delete(names, indices_remove, axis=0)
    names_new = []
    for name in names_b:
        names_new.append(name.decode('ascii'))

    new_path = path.removesuffix('.h5') + "_filtered_" + str(percentile) + ".h5"
    saveH5PY(input_new, output_new, names_new, bounds_new, new_path)

def estimate_permeability_equation(geometry, name):

    print(name)
    name_arr = name.split('_')
    diameter = int(name_arr[0]) + 0.1 * int(name_arr[1])
    print("diameter:", diameter)

    porousity = 1 - (geometry.sum() / (0.8 * geometry.shape[1] * geometry.shape[2] * geometry.shape[3]))
    print("porousity:", porousity)
    factor_scaling = 0.0015632130795060562

    delta_p = (150 / pow(diameter, 2)) * ((1 - pow(porousity, 2)) / pow(porousity, 3)) * factor_scaling

    return delta_p

def analyse_dataset(dataset, dataset2=None):
    p_inlet = {}
    p_inlet2 = {}
    p_max = {}


    p = dataset.lables["p"]
    if dataset2 is not None:
        p = np.append(p, dataset2.lables["p"], axis=0)
        #p = p / 150
        p = p - 1
        print(p.shape)

    else:
        _, _, pow, min_val, max_val = dataset.bounds
        p = entnormalize_new(p, pow, 0, 1)
        #p = p - 1
        p2 = dataset.lables["p"]

    if len(p.shape) == 5:
        skip = 4
    else:
        skip = 1
    skip = 1

    for i in range(0, p.shape[0], skip):
        #name = dataset.names[i]
        result = p[i]
        p_inlet[i] = result.max()
        p_inlet2[i] = p2[i][0,4].mean()
        p_max[i] = result.max()

    p_inlet = dict(sorted(p_inlet.items(), key=lambda item: item[1], reverse=True))
    p_inlet2 = dict(sorted(p_inlet2.items(), key=lambda item: item[1], reverse=True))
    p_max = dict(sorted(p_max.items(), key=lambda item: item[1], reverse=True))

    print(p_inlet)


    # plot histogram
    pressure_values = list(p_inlet.values())
    '''kde = stats.gaussian_kde(p_inlet_list)
    x_range = np.linspace(min(p_inlet_list), max(p_inlet_list), 1000)

    plt.figure(figsize=(10, 6))
    #plt.hist(p_inlet_list, bins=len(p_inlet_list), edgecolor='black')
    plt.plot(x_range, kde(x_range), 'b-', label='Pressure Distribution')
    plt.title('Distribution of Pressure Samples')
    plt.xlabel('Pressure')
    plt.ylabel('Density')
    plt.savefig("histogram.png")'''

    '''kde = stats.gaussian_kde(pressure_values)
    x_range = np.linspace(min(pressure_values), max(pressure_values), 1000)
    y_kde = kde(x_range)
    plt.plot(x_range, y_kde, 'b-', label='Pressure Distribution')

    plt.title('Distribution of Pressure Differnece Samples')
    plt.xlabel('Pressure')
    plt.ylabel('Density')

    mean_pressure = np.mean(pressure_values)
    plt.axvline(mean_pressure, color='r', linestyle='dashed', linewidth=2, label=f'Mean: {mean_pressure:.5f}')

    plt.legend()
    plt.savefig("histogram.png")'''

    # plot p_inlets
    x = list(p_inlet.keys())
    x = range(len(p_inlet.keys()))
    y = list(p_inlet.values())

    plt.figure(figsize=(10, 5))
    plt.plot(x, y, color='blue', linewidth=3)

    x = list(p_inlet2.keys())
    x = range(len(p_inlet2.keys()))
    y = list(p_inlet2.values())

    plt.plot(x, y, color='orange', linewidth=3)

    plt.xlabel('sample')
    plt.ylabel('p_diff')

    plt.savefig('p_inlets.png')

    # plot p_maxes
    '''x = list(p_max.keys())
    y = list(p_max.values())

    plt.figure(figsize=(20, 10))
    plt.plot(x, y, color='blue', marker='x')

    plt.xlabel('geometry')
    plt.ylabel('p_max')

    plt.savefig('p_maxes.png')'''

    #p_inlet = dict(sorted(p_inlet.items(), key=lambda item: item[1], reverse=False))
    #for p, name in p_inlet.items():
        #print(name, ": ", p)


    '''with open("p_inlets.csv", "w", newline="") as f:
        w = csv.DictWriter(f, p_inlet.keys())
        w.writeheader()
        w.writerow(p_inlet)

    with open("p_maxes.csv", "w", newline="") as f:
        w = csv.DictWriter(f, p_max.keys())
        w.writeheader()
        w.writerow(p_max)'''

    return p_max


if __name__ == "__main__":
    import os

<<<<<<< HEAD
    basefile = '/home/woody/iwia/iwia057h/2D/2D_rocks'
=======
    basefile = '/home/woody/iwia/iwia057h/2D/2D_full_test'
>>>>>>> e5c7c38d
    path = basefile + '.h5'

    #filter_dataset(path, 90)

    #path = basefile + '_filtered_90.h5'
<<<<<<< HEAD
    split_full_dataset(path, 0.9, random_split=False)
=======
    split_full_dataset(path, 1, random_split=True)
>>>>>>> e5c7c38d

    '''path = basefile + '_train.h5'
    split_full_dataset(path, (8/9), random_split=False)

    old = basefile + '_train_train.h5'
    new = basefile + '_train.h5'
    os.rename(old, new)

    old = basefile + '_train_test.h5'
    new = basefile + '_validation.h5'
    os.rename(old, new)'''<|MERGE_RESOLUTION|>--- conflicted
+++ resolved
@@ -97,7 +97,7 @@
     test_size = size - train_size
 
     indices = range(0, size)
-   
+
     # train
     if random_split:
         train_indices = random.sample(indices, train_size)
@@ -143,11 +143,25 @@
         print(name_pos)
 
 
-<<<<<<< HEAD
+        if name_pos > 1200 or name_pos <= 1000:
+            inputs["fill"] = np.delete(inputs["fill"], index-offset, axis=0)
+            outputs["p"] = np.delete(outputs["p"], index-offset, axis=0)
+            names.pop(index-offset)
+            print("removed")
+            offset += 1'''
+
+    
+    # remove all non rocks sample 2D
+    '''offset = 0
+    for index in set(train_indices):
+        name = file["name"][index].decode("ascii")
+        name = name.split('_')
+        name_pos = int(name[2])
+
+        print(name_pos)
+
+
         if name_pos < 2000:
-=======
-        if name_pos > 1200 or name_pos <= 1000:
->>>>>>> e5c7c38d
             inputs["fill"] = np.delete(inputs["fill"], index-offset, axis=0)
             outputs["p"] = np.delete(outputs["p"], index-offset, axis=0)
             names.pop(index-offset)
@@ -183,10 +197,7 @@
 
     print(len(names), inputs["fill"].shape[0])
     saveH5PY(inputs, outputs, names, file["bounds"], new_name)
-<<<<<<< HEAD
-=======
-    return
->>>>>>> e5c7c38d
+
     # test
     test_indixes = list(set(indices) - set(train_indices))
     if rotation:
@@ -414,21 +425,13 @@
 if __name__ == "__main__":
     import os
 
-<<<<<<< HEAD
-    basefile = '/home/woody/iwia/iwia057h/2D/2D_rocks'
-=======
-    basefile = '/home/woody/iwia/iwia057h/2D/2D_full_test'
->>>>>>> e5c7c38d
+    basefile = '/home/woody/iwia/iwia057h/external/5Scaling_Interpol'
     path = basefile + '.h5'
 
     #filter_dataset(path, 90)
 
-    #path = basefile + '_filtered_90.h5'
-<<<<<<< HEAD
+    path = basefile + '_filtered_90.h5'
     split_full_dataset(path, 0.9, random_split=False)
-=======
-    split_full_dataset(path, 1, random_split=True)
->>>>>>> e5c7c38d
 
     '''path = basefile + '_train.h5'
     split_full_dataset(path, (8/9), random_split=False)
