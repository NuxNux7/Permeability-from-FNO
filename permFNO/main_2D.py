--- conflicted
+++ resolved
@@ -39,15 +39,9 @@
     epochs = 75
 
     # Create data loaders
-<<<<<<< HEAD
-    name_dataset = "2D"
+    name_dataset = "2D_full_filtered_99"
     if evaluation:
-        test_dataset = DictDataset("/home/woody/iwia/iwia057h/2D/" + name_dataset + "_validation.h5",
-=======
-    name_dataset = "2D_full"
-    if evaluation:
-        test_dataset = DictDataset("/home/woody/iwia/iwia057h/2D/" + name_dataset + "_test_rocks.h5",
->>>>>>> e5c7c38d
+        test_dataset = DictDataset("/home/woody/iwia/iwia057h/2D/" + name_dataset + "_test.h5",
                                     h5=True, masking=True)
         print("Validation dataset loaded successfuly!")
         train_dataset = test_dataset
@@ -153,10 +147,5 @@
     torch.backends.cuda.matmul.allow_tf32 = True
     torch.backends.cudnn.allow_tf32 = True
 
-<<<<<<< HEAD
-    evaluation = False
-    main(load_checkpoint=(False or evaluation), name="2D/2l_functional" , evaluation=evaluation)
-=======
     evaluation = True
-    main(load_checkpoint=(False or evaluation), name="2D/8l_functional_full" , evaluation=evaluation)
->>>>>>> e5c7c38d
+    main(load_checkpoint=(False or evaluation), name="8l_2D_fulll_nocoord" , evaluation=evaluation)